--- conflicted
+++ resolved
@@ -533,21 +533,6 @@
   "MessageXLibraryIsEmpty": "{0} 库为空!",
   "MessageYourAudiobookDurationIsLonger": "您的有声读物持续时间比找到的持续时间长",
   "MessageYourAudiobookDurationIsShorter": "您的有声读物持续时间比找到的持续时间短",
-<<<<<<< HEAD
-=======
-  "MonthApr": "四月",
-  "MonthAug": "八月",
-  "MonthDec": "十二月",
-  "MonthFeb": "二月",
-  "MonthJan": "一月",
-  "MonthJul": "七月",
-  "MonthJun": "六月",
-  "MonthMar": "三月",
-  "MonthMay": "五月",
-  "MonthNov": "十一月",
-  "MonthOct": "十月",
-  "MonthSep": "九月",
->>>>>>> 57248877
   "NoteChangeRootPassword": "Root 是唯一可以拥有空密码的用户",
   "NoteChapterEditorTimes": "注意: 第一章开始时间必须保持在 0:00, 最后一章开始时间不能超过有声读物持续时间.",
   "NoteFolderPicker": "注意: 将不显示已映射的文件夹",
@@ -629,23 +614,5 @@
   "ToastSocketDisconnected": "网络已断开",
   "ToastSocketFailedToConnect": "网络连接失败",
   "ToastUserDeleteFailed": "删除用户失败",
-<<<<<<< HEAD
   "ToastUserDeleteSuccess": "用户已删除"
-=======
-  "ToastUserDeleteSuccess": "用户已删除",
-  "WeekdayFri": "周五",
-  "WeekdayFriday": "星期五",
-  "WeekdayMon": "周一",
-  "WeekdayMonday": "星期一",
-  "WeekdaySat": "周六",
-  "WeekdaySaturday": "星期六",
-  "WeekdaySun": "周日",
-  "WeekdaySunday": "星期日",
-  "WeekdayThu": "周四",
-  "WeekdayThursday": "星期四",
-  "WeekdayTue": "周二",
-  "WeekdayTuesday": "星期二",
-  "WeekdayWed": "周三",
-  "WeekdayWednesday": "星期三"
->>>>>>> 57248877
 }