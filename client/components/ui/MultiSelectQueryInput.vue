--- conflicted
+++ resolved
@@ -14,11 +14,7 @@
           <div v-if="showEdit && !disabled" class="rounded-full cursor-pointer w-6 h-6 mx-0.5 bg-bg flex items-center justify-center">
             <span class="material-icons text-white hover:text-success pt-px pr-px" style="font-size: 1.1rem" @click.stop="addItem">add</span>
           </div>
-<<<<<<< HEAD
           <input v-show="!readonly" ref="input" v-model="textInput" :disabled="disabled" class="h-full bg-primary focus:outline-none px-1 w-6" @keydown="keydownInput" @focus="inputFocus" @blur="inputBlur" @paste="inputPaste" />
-=======
-          <input v-show="!readonly" ref="input" v-model="textInput" :disabled="disabled" style="min-width: 40px; width: fit-content" class="h-full bg-primary focus:outline-none px-1" @keydown="keydownInput" @focus="inputFocus" @blur="inputBlur" @paste="inputPaste" />
->>>>>>> 5005aabe
         </div>
       </form>
 
