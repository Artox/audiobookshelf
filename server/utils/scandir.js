const Path = require('path')
const fs = require('fs-extra')
const Logger = require('../Logger')
const { recurseFiles, getFileTimestampsWithIno } = require('./fileUtils')
const globals = require('./globals')
const LibraryFile = require('../objects/files/LibraryFile')
<<<<<<< HEAD
const { response } = require('express')
const e = require('express')
=======
>>>>>>> 3e98b6f7

function isMediaFile(mediaType, ext) {
  // if (!path) return false
  // var ext = Path.extname(path)
  if (!ext) return false
  var extclean = ext.slice(1).toLowerCase()
  if (mediaType === 'podcast') return globals.SupportedAudioTypes.includes(extclean)
  return globals.SupportedAudioTypes.includes(extclean) || globals.SupportedEbookTypes.includes(extclean)
}

// TODO: Function needs to be re-done
// Input: array of relative file paths
// Output: map of files grouped into potential item dirs
function groupFilesIntoLibraryItemPaths(mediaType, paths) {
  // Step 1: Clean path, Remove leading "/", Filter out non-media files in root dir
  var pathsFiltered = paths.map(path => {
    return path.startsWith('/') ? path.slice(1) : path
  }).filter(path => {
    let parsedPath = Path.parse(path)
    return parsedPath.dir || (mediaType === 'book' && isMediaFile(mediaType, parsedPath.ext))
  })

  // Step 2: Sort by least number of directories
  pathsFiltered.sort((a, b) => {
    var pathsA = Path.dirname(a).split('/').length
    var pathsB = Path.dirname(b).split('/').length
    return pathsA - pathsB
  })

  // Step 3: Group files in dirs
  var itemGroup = {}
  pathsFiltered.forEach((path) => {
    var dirparts = Path.dirname(path).split('/').filter(p => !!p && p !== '.') //  dirname returns . if no directory
    var numparts = dirparts.length
    var _path = ''

    if (!numparts) {
      // Media file in root
      itemGroup[path] = path
    } else {
      // Iterate over directories in path
      for (let i = 0; i < numparts; i++) {
        var dirpart = dirparts.shift()
        _path = Path.posix.join(_path, dirpart)

        if (itemGroup[_path]) { // Directory already has files, add file
          var relpath = Path.posix.join(dirparts.join('/'), Path.basename(path))
          itemGroup[_path].push(relpath)
          return
        } else if (!dirparts.length) { // This is the last directory, create group
          itemGroup[_path] = [Path.basename(path)]
          return
        } else if (dirparts.length === 1 && /^cd\d{1,3}$/i.test(dirparts[0])) { // Next directory is the last and is a CD dir, create group
          itemGroup[_path] = [Path.posix.join(dirparts[0], Path.basename(path))]
          return
        }
      }
    }
  })
  return itemGroup
}
module.exports.groupFilesIntoLibraryItemPaths = groupFilesIntoLibraryItemPaths

// Input: array of relative file items (see recurseFiles)
// Output: map of files grouped into potential libarary item dirs
function groupFileItemsIntoLibraryItemDirs(mediaType, fileItems) {
  // Step 1: Filter out non-book-media files in root dir (with depth of 0)
  var itemsFiltered = fileItems.filter(i => {
    return i.deep > 0 || (mediaType === 'book' && isMediaFile(mediaType, i.extension))
  })

  // Step 2: Seperate media files and other files
  //     - Directories without a media file will not be included
  var mediaFileItems = []
  var otherFileItems = []
  itemsFiltered.forEach(item => {
    if (isMediaFile(mediaType, item.extension)) mediaFileItems.push(item)
    else otherFileItems.push(item)
  })

  // Step 3: Group audio files in library items
  var libraryItemGroup = {}
  mediaFileItems.forEach((item) => {
    var dirparts = item.reldirpath.split('/').filter(p => !!p)
    var numparts = dirparts.length
    var _path = ''

    if (!dirparts.length) {
      // Media file in root
      libraryItemGroup[item.name] = item.name
    } else {
      // Iterate over directories in path
      for (let i = 0; i < numparts; i++) {
        var dirpart = dirparts.shift()
        _path = Path.posix.join(_path, dirpart)

        if (libraryItemGroup[_path]) { // Directory already has files, add file
          var relpath = Path.posix.join(dirparts.join('/'), item.name)
          libraryItemGroup[_path].push(relpath)
          return
        } else if (!dirparts.length) { // This is the last directory, create group
          libraryItemGroup[_path] = [item.name]
          return
        } else if (dirparts.length === 1 && /^cd\d{1,3}$/i.test(dirparts[0])) { // Next directory is the last and is a CD dir, create group
          libraryItemGroup[_path] = [Path.posix.join(dirparts[0], item.name)]
          return
        }
      }
    }
  })

  // Step 4: Add other files into library item groups
  otherFileItems.forEach((item) => {
    var dirparts = item.reldirpath.split('/')
    var numparts = dirparts.length
    var _path = ''

    // Iterate over directories in path
    for (let i = 0; i < numparts; i++) {
      var dirpart = dirparts.shift()
      _path = Path.posix.join(_path, dirpart)
      if (libraryItemGroup[_path]) { // Directory is audiobook group
        var relpath = Path.posix.join(dirparts.join('/'), item.name)
        libraryItemGroup[_path].push(relpath)
        return
      }
    }
  })
  return libraryItemGroup
}

function cleanFileObjects(libraryItemPath, files) {
  return Promise.all(files.map(async (file) => {
    var filePath = Path.posix.join(libraryItemPath, file)
    var newLibraryFile = new LibraryFile()
    await newLibraryFile.setDataFromPath(filePath, file)
    return newLibraryFile
  }))
}

// Scan folder
async function scanFolder(libraryMediaType, folder, serverSettings = {}) {
  var folderPath = folder.fullPath.replace(/\\/g, '/')

  var pathExists = await fs.pathExists(folderPath)
  if (!pathExists) {
    Logger.error(`[scandir] Invalid folder path does not exist "${folderPath}"`)
    return []
  }

  var fileItems = await recurseFiles(folderPath)
  var libraryItemGrouping = groupFileItemsIntoLibraryItemDirs(libraryMediaType, fileItems)

  if (!Object.keys(libraryItemGrouping).length) {
    Logger.error(`Root path has no media folders: ${folderPath}`)
    return []
  }

  var isFile = false // item is not in a folder
  var items = []
  for (const libraryItemPath in libraryItemGrouping) {
    var libraryItemData = null
    var fileObjs = []
    if (libraryItemPath === libraryItemGrouping[libraryItemPath]) {
      // Media file in root only get title
      libraryItemData = {
        mediaMetadata: {
          title: Path.basename(libraryItemPath, Path.extname(libraryItemPath))
        },
        path: Path.posix.join(folderPath, libraryItemPath),
        relPath: libraryItemPath
      }
      fileObjs = await cleanFileObjects(folderPath, [libraryItemPath])
      isFile = true
    } else {
      libraryItemData = getDataFromMediaDir(libraryMediaType, folderPath, libraryItemPath, serverSettings)
      fileObjs = await cleanFileObjects(libraryItemData.path, libraryItemGrouping[libraryItemPath])
    }

    var libraryItemFolderStats = await getFileTimestampsWithIno(libraryItemData.path)
    items.push({
      folderId: folder.id,
      libraryId: folder.libraryId,
      ino: libraryItemFolderStats.ino,
      mtimeMs: libraryItemFolderStats.mtimeMs || 0,
      ctimeMs: libraryItemFolderStats.ctimeMs || 0,
      birthtimeMs: libraryItemFolderStats.birthtimeMs || 0,
      path: libraryItemData.path,
      relPath: libraryItemData.relPath,
      isFile,
      media: {
        metadata: libraryItemData.mediaMetadata || null
      },
      libraryFiles: fileObjs
    })
  }
  return items
}
module.exports.scanFolder = scanFolder

// Input relative filepath, output all details that can be parsed
function getBookDataFromDir(folderPath, relPath, parseSubtitle = false) {
  relPath = relPath.replace(/\\/g, '/')
  var splitDir = relPath.split('/')

<<<<<<< HEAD
  var title = splitDir.pop() // Audio files will always be in the directory named for the title
  series = (splitDir.length > 1) ? splitDir.pop() : null // If there are at least 2 more directories, next furthest will be the series
  author = (splitDir.length > 0) ? splitDir.pop() : null // There could be many more directories, but only the top 3 are used for naming /author/series/title/
=======
  // Audio files will always be in the directory named for the title
  var [title, narrators] = getTitleAndNarrator(splitDir.pop())

  var series = null
  var author = null
  // If there are at least 2 more directories, next furthest will be the series
  if (splitDir.length > 1) series = splitDir.pop()
  if (splitDir.length > 0) author = splitDir.pop()
  // There could be many more directories, but only the top 3 are used for naming /author/series/title/


  // If in a series directory check for volume number match
  /* ACCEPTS
    Book 2 - Title Here - Subtitle Here
    Title Here - Subtitle Here - Vol 12
    Title Here - volume 9 - Subtitle Here
    Vol. 3 Title Here - Subtitle Here
    1980 - Book 2-Title Here
    Title Here-Volume 999-Subtitle Here
    2 - Book Title
    100 - Book Title
    0.5 - Book Title
  */
  var volumeNumber = null
  if (series) {
    // Added 1.7.1: If title starts with a # that is 3 digits or less (or w/ 2 decimal), then use as volume number
    var volumeMatch = title.match(/^(\d{1,3}(?:\.\d{1,2})?) - ./)
    if (volumeMatch && volumeMatch.length > 1) {
      volumeNumber = volumeMatch[1]
      title = title.replace(`${volumeNumber} - `, '')
    } else {
      // Match volumes with decimal (OLD: /(-? ?)\b((?:Book|Vol.?|Volume) (\d{1,3}))\b( ?-?)/i)
      var volumeMatch = title.match(/(-? ?)\b((?:Book|Vol.?|Volume) (\d{0,3}(?:\.\d{1,2})?))\b( ?-?)/i)
      if (volumeMatch && volumeMatch.length > 3 && volumeMatch[2] && volumeMatch[3]) {
        volumeNumber = volumeMatch[3]
        var replaceChunk = volumeMatch[2]

        // "1980 - Book 2-Title Here"
        // Group 1 would be "- "
        // Group 3 would be "-"
        // Only remove the first group
        if (volumeMatch[1]) {
          replaceChunk = volumeMatch[1] + replaceChunk
        } else if (volumeMatch[4]) {
          replaceChunk += volumeMatch[4]
        }
        title = title.replace(replaceChunk, '').trim()
      }
    }

    if (volumeNumber != null && !isNaN(volumeNumber)) {
      volumeNumber = String(Number(volumeNumber)) // Strips leading zeros
    }
  }

  var publishedYear = null
  // If Title is of format 1999 OR (1999) - Title, then use 1999 as publish year
  var publishYearMatch = title.match(/^(\(?[0-9]{4}\)?) - (.+)/)
  if (publishYearMatch && publishYearMatch.length > 2 && publishYearMatch[1]) {
    // Strip parentheses
    if (publishYearMatch[1].startsWith('(') && publishYearMatch[1].endsWith(')')) {
      publishYearMatch[1] = publishYearMatch[1].slice(1, -1)
    }
    if (!isNaN(publishYearMatch[1])) {
      publishedYear = publishYearMatch[1]
      title = publishYearMatch[2]
    }
  }
>>>>>>> 3e98b6f7

  // The title directory may contain various other pieces of metadata, these functions extract it.
  var [title, narrators] = getNarrator(title)
  if (series) { var [title, sequence] = getSequence(title) }
  var [title, publishedYear] = getPublishedYear(title)
  if (parseSubtitle) { var [title, subtitle] = getSubtitle(title) } // Subtitle can be parsed from the title if user enabled

  return {
    mediaMetadata: {
      author,
      title,
      subtitle,
      series,
      sequence,
      publishedYear,
      narrators,
    },
    relPath: relPath, // relative audiobook path i.e. /Author Name/Book Name/..
    path: Path.posix.join(folderPath, relPath) // i.e. /audiobook/Author Name/Book Name/..
  }
}

function getNarrator(folder) {
  let pattern = /^(?<title>.*)\{(?<narrators>.*)\} *$/
  let match = folder.match(pattern)
  return match ? [match.groups.title.trimEnd(), match.groups.narrators] : [folder, null]
}

function getSequence(title) {
  // Valid ways of including a volume number:
  // Book 2 - Title Here - Subtitle Here
  // Title Here - Subtitle Here - Vol 12
  // Title Here - volume 9 - Subtitle Here
  // Vol. 3 Title Here - Subtitle Here
  // 1980 - Book 2-Title Here
  // Title Here-Volume 999-Subtitle Here
  // 2 - Book Title
  // 100 - Book Title
  // 0.5 - Book Title

  // Matches a valid volume string, capturing each section for later processing.
  let pattern = /^(vol\.? |volume |book )?(\d{1,3}(?:\.\d{1,2})?)(.*)/i

  let volumeNumber = null
  let parts = title.split('-')
  for (let i = 0; i < parts.length; i++) {
    let match = parts[i].trim().match(pattern)
    if (match && !(match[3].trim() && !match[1])) { // "101 Dalmations" shouldn't match
      volumeNumber = match[2]
      parts[i] = match[3]
      if (!parts[i].trim()) { parts.splice(i, 1) }
      break
    }
  }
  title = parts.join(' - ')

  return [title, volumeNumber]
}

function getPublishedYear(title) {
  var publishedYear = null

  pattern = /^ *\(?([0-9]{4})\)? *- *(.+)/ //Matches #### - title or (####) - title
  var match = title.match(pattern)
  if (match) {
    publishedYear = match[1]
    title = match[2]
  }

  return [title, publishedYear]
}

function getSubtitle(title) {
  // Subtitle is everything after " - "
  var splitTitle = title.split(' - ')
  return [splitTitle.shift().trim(), splitTitle.join(' - ').trim()]
}

function getPodcastDataFromDir(folderPath, relPath) {
  relPath = relPath.replace(/\\/g, '/')
  var splitDir = relPath.split('/')

  // Audio files will always be in the directory named for the title
  var title = splitDir.pop()
  return {
    mediaMetadata: {
      title
    },
    relPath: relPath, // relative audiobook path i.e. /Author Name/Book Name/..
    path: Path.posix.join(folderPath, relPath) // i.e. /audiobook/Author Name/Book Name/..
  }
}

function getDataFromMediaDir(libraryMediaType, folderPath, relPath, serverSettings) {
  if (libraryMediaType === 'podcast') {
    return getPodcastDataFromDir(folderPath, relPath)
  } else {
    var parseSubtitle = !!serverSettings.scannerParseSubtitle
    return getBookDataFromDir(folderPath, relPath, parseSubtitle)
  }
}

// Called from Scanner.js
async function getLibraryItemFileData(libraryMediaType, folder, libraryItemPath, isSingleMediaItem, serverSettings = {}) {
  libraryItemPath = libraryItemPath.replace(/\\/g, '/')
  var folderFullPath = folder.fullPath.replace(/\\/g, '/')

  var libraryItemDir = libraryItemPath.replace(folderFullPath, '').slice(1)
  var libraryItemData = {}

  var fileItems = []

  if (isSingleMediaItem) { // Single media item in root of folder
    fileItems = [
      {
        fullpath: libraryItemPath,
        path: libraryItemDir // actually the relPath (only filename here)
      }
    ]
    libraryItemData = {
      path: libraryItemPath, // full path
      relPath: libraryItemDir, // only filename
      mediaMetadata: {
        title: Path.basename(libraryItemDir, Path.extname(libraryItemDir))
      }
    }
  } else {
    fileItems = await recurseFiles(libraryItemPath)
    libraryItemData = getDataFromMediaDir(libraryMediaType, folderFullPath, libraryItemDir, serverSettings)
  }

  var libraryItemDirStats = await getFileTimestampsWithIno(libraryItemData.path)
  var libraryItem = {
    ino: libraryItemDirStats.ino,
    mtimeMs: libraryItemDirStats.mtimeMs || 0,
    ctimeMs: libraryItemDirStats.ctimeMs || 0,
    birthtimeMs: libraryItemDirStats.birthtimeMs || 0,
    folderId: folder.id,
    libraryId: folder.libraryId,
    path: libraryItemData.path,
    relPath: libraryItemData.relPath,
    isFile: isSingleMediaItem,
    media: {
      metadata: libraryItemData.mediaMetadata || null
    },
    libraryFiles: []
  }

  for (let i = 0; i < fileItems.length; i++) {
    var fileItem = fileItems[i]
    var newLibraryFile = new LibraryFile()
    // fileItem.path is the relative path
    await newLibraryFile.setDataFromPath(fileItem.fullpath, fileItem.path)
    libraryItem.libraryFiles.push(newLibraryFile)
  }
  return libraryItem
}
module.exports.getLibraryItemFileData = getLibraryItemFileData<|MERGE_RESOLUTION|>--- conflicted
+++ resolved
@@ -4,445 +4,367 @@
 const { recurseFiles, getFileTimestampsWithIno } = require('./fileUtils')
 const globals = require('./globals')
 const LibraryFile = require('../objects/files/LibraryFile')
-<<<<<<< HEAD
-const { response } = require('express')
-const e = require('express')
-=======
->>>>>>> 3e98b6f7
 
 function isMediaFile(mediaType, ext) {
-  // if (!path) return false
-  // var ext = Path.extname(path)
-  if (!ext) return false
-  var extclean = ext.slice(1).toLowerCase()
-  if (mediaType === 'podcast') return globals.SupportedAudioTypes.includes(extclean)
-  return globals.SupportedAudioTypes.includes(extclean) || globals.SupportedEbookTypes.includes(extclean)
+    // if (!path) return false
+    // var ext = Path.extname(path)
+    if (!ext) return false
+    var extclean = ext.slice(1).toLowerCase()
+    if (mediaType === 'podcast') return globals.SupportedAudioTypes.includes(extclean)
+    return globals.SupportedAudioTypes.includes(extclean) || globals.SupportedEbookTypes.includes(extclean)
 }
 
 // TODO: Function needs to be re-done
 // Input: array of relative file paths
 // Output: map of files grouped into potential item dirs
 function groupFilesIntoLibraryItemPaths(mediaType, paths) {
-  // Step 1: Clean path, Remove leading "/", Filter out non-media files in root dir
-  var pathsFiltered = paths.map(path => {
-    return path.startsWith('/') ? path.slice(1) : path
-  }).filter(path => {
-    let parsedPath = Path.parse(path)
-    return parsedPath.dir || (mediaType === 'book' && isMediaFile(mediaType, parsedPath.ext))
-  })
-
-  // Step 2: Sort by least number of directories
-  pathsFiltered.sort((a, b) => {
-    var pathsA = Path.dirname(a).split('/').length
-    var pathsB = Path.dirname(b).split('/').length
-    return pathsA - pathsB
-  })
-
-  // Step 3: Group files in dirs
-  var itemGroup = {}
-  pathsFiltered.forEach((path) => {
-    var dirparts = Path.dirname(path).split('/').filter(p => !!p && p !== '.') //  dirname returns . if no directory
-    var numparts = dirparts.length
-    var _path = ''
-
-    if (!numparts) {
-      // Media file in root
-      itemGroup[path] = path
-    } else {
-      // Iterate over directories in path
-      for (let i = 0; i < numparts; i++) {
-        var dirpart = dirparts.shift()
-        _path = Path.posix.join(_path, dirpart)
-
-        if (itemGroup[_path]) { // Directory already has files, add file
-          var relpath = Path.posix.join(dirparts.join('/'), Path.basename(path))
-          itemGroup[_path].push(relpath)
-          return
-        } else if (!dirparts.length) { // This is the last directory, create group
-          itemGroup[_path] = [Path.basename(path)]
-          return
-        } else if (dirparts.length === 1 && /^cd\d{1,3}$/i.test(dirparts[0])) { // Next directory is the last and is a CD dir, create group
-          itemGroup[_path] = [Path.posix.join(dirparts[0], Path.basename(path))]
-          return
-        }
-      }
-    }
-  })
-  return itemGroup
+    // Step 1: Clean path, Remove leading "/", Filter out non-media files in root dir
+    var pathsFiltered = paths.map(path => {
+        return path.startsWith('/') ? path.slice(1) : path
+    }).filter(path => {
+        let parsedPath = Path.parse(path)
+        return parsedPath.dir || (mediaType === 'book' && isMediaFile(mediaType, parsedPath.ext))
+    })
+
+    // Step 2: Sort by least number of directories
+    pathsFiltered.sort((a, b) => {
+        var pathsA = Path.dirname(a).split('/').length
+        var pathsB = Path.dirname(b).split('/').length
+        return pathsA - pathsB
+    })
+
+    // Step 3: Group files in dirs
+    var itemGroup = {}
+    pathsFiltered.forEach((path) => {
+        var dirparts = Path.dirname(path).split('/').filter(p => !!p && p !== '.') //  dirname returns . if no directory
+        var numparts = dirparts.length
+        var _path = ''
+
+        if (!numparts) {
+            // Media file in root
+            itemGroup[path] = path
+        } else {
+            // Iterate over directories in path
+            for (let i = 0; i < numparts; i++) {
+                var dirpart = dirparts.shift()
+                _path = Path.posix.join(_path, dirpart)
+
+                if (itemGroup[_path]) { // Directory already has files, add file
+                    var relpath = Path.posix.join(dirparts.join('/'), Path.basename(path))
+                    itemGroup[_path].push(relpath)
+                    return
+                } else if (!dirparts.length) { // This is the last directory, create group
+                    itemGroup[_path] = [Path.basename(path)]
+                    return
+                } else if (dirparts.length === 1 && /^cd\d{1,3}$/i.test(dirparts[0])) { // Next directory is the last and is a CD dir, create group
+                    itemGroup[_path] = [Path.posix.join(dirparts[0], Path.basename(path))]
+                    return
+                }
+            }
+        }
+    })
+    return itemGroup
 }
 module.exports.groupFilesIntoLibraryItemPaths = groupFilesIntoLibraryItemPaths
 
 // Input: array of relative file items (see recurseFiles)
 // Output: map of files grouped into potential libarary item dirs
 function groupFileItemsIntoLibraryItemDirs(mediaType, fileItems) {
-  // Step 1: Filter out non-book-media files in root dir (with depth of 0)
-  var itemsFiltered = fileItems.filter(i => {
-    return i.deep > 0 || (mediaType === 'book' && isMediaFile(mediaType, i.extension))
-  })
-
-  // Step 2: Seperate media files and other files
-  //     - Directories without a media file will not be included
-  var mediaFileItems = []
-  var otherFileItems = []
-  itemsFiltered.forEach(item => {
-    if (isMediaFile(mediaType, item.extension)) mediaFileItems.push(item)
-    else otherFileItems.push(item)
-  })
-
-  // Step 3: Group audio files in library items
-  var libraryItemGroup = {}
-  mediaFileItems.forEach((item) => {
-    var dirparts = item.reldirpath.split('/').filter(p => !!p)
-    var numparts = dirparts.length
-    var _path = ''
-
-    if (!dirparts.length) {
-      // Media file in root
-      libraryItemGroup[item.name] = item.name
-    } else {
-      // Iterate over directories in path
-      for (let i = 0; i < numparts; i++) {
-        var dirpart = dirparts.shift()
-        _path = Path.posix.join(_path, dirpart)
-
-        if (libraryItemGroup[_path]) { // Directory already has files, add file
-          var relpath = Path.posix.join(dirparts.join('/'), item.name)
-          libraryItemGroup[_path].push(relpath)
-          return
-        } else if (!dirparts.length) { // This is the last directory, create group
-          libraryItemGroup[_path] = [item.name]
-          return
-        } else if (dirparts.length === 1 && /^cd\d{1,3}$/i.test(dirparts[0])) { // Next directory is the last and is a CD dir, create group
-          libraryItemGroup[_path] = [Path.posix.join(dirparts[0], item.name)]
-          return
-        }
-      }
-    }
-  })
-
-  // Step 4: Add other files into library item groups
-  otherFileItems.forEach((item) => {
-    var dirparts = item.reldirpath.split('/')
-    var numparts = dirparts.length
-    var _path = ''
-
-    // Iterate over directories in path
-    for (let i = 0; i < numparts; i++) {
-      var dirpart = dirparts.shift()
-      _path = Path.posix.join(_path, dirpart)
-      if (libraryItemGroup[_path]) { // Directory is audiobook group
-        var relpath = Path.posix.join(dirparts.join('/'), item.name)
-        libraryItemGroup[_path].push(relpath)
-        return
-      }
-    }
-  })
-  return libraryItemGroup
+    // Step 1: Filter out non-book-media files in root dir (with depth of 0)
+    var itemsFiltered = fileItems.filter(i => {
+        return i.deep > 0 || (mediaType === 'book' && isMediaFile(mediaType, i.extension))
+    })
+
+    // Step 2: Seperate media files and other files
+    //     - Directories without a media file will not be included
+    var mediaFileItems = []
+    var otherFileItems = []
+    itemsFiltered.forEach(item => {
+        if (isMediaFile(mediaType, item.extension)) mediaFileItems.push(item)
+        else otherFileItems.push(item)
+    })
+
+    // Step 3: Group audio files in library items
+    var libraryItemGroup = {}
+    mediaFileItems.forEach((item) => {
+        var dirparts = item.reldirpath.split('/').filter(p => !!p)
+        var numparts = dirparts.length
+        var _path = ''
+
+        if (!dirparts.length) {
+            // Media file in root
+            libraryItemGroup[item.name] = item.name
+        } else {
+            // Iterate over directories in path
+            for (let i = 0; i < numparts; i++) {
+                var dirpart = dirparts.shift()
+                _path = Path.posix.join(_path, dirpart)
+
+                if (libraryItemGroup[_path]) { // Directory already has files, add file
+                    var relpath = Path.posix.join(dirparts.join('/'), item.name)
+                    libraryItemGroup[_path].push(relpath)
+                    return
+                } else if (!dirparts.length) { // This is the last directory, create group
+                    libraryItemGroup[_path] = [item.name]
+                    return
+                } else if (dirparts.length === 1 && /^cd\d{1,3}$/i.test(dirparts[0])) { // Next directory is the last and is a CD dir, create group
+                    libraryItemGroup[_path] = [Path.posix.join(dirparts[0], item.name)]
+                    return
+                }
+            }
+        }
+    })
+
+    // Step 4: Add other files into library item groups
+    otherFileItems.forEach((item) => {
+        var dirparts = item.reldirpath.split('/')
+        var numparts = dirparts.length
+        var _path = ''
+
+        // Iterate over directories in path
+        for (let i = 0; i < numparts; i++) {
+            var dirpart = dirparts.shift()
+            _path = Path.posix.join(_path, dirpart)
+            if (libraryItemGroup[_path]) { // Directory is audiobook group
+                var relpath = Path.posix.join(dirparts.join('/'), item.name)
+                libraryItemGroup[_path].push(relpath)
+                return
+            }
+        }
+    })
+    return libraryItemGroup
 }
 
 function cleanFileObjects(libraryItemPath, files) {
-  return Promise.all(files.map(async (file) => {
-    var filePath = Path.posix.join(libraryItemPath, file)
-    var newLibraryFile = new LibraryFile()
-    await newLibraryFile.setDataFromPath(filePath, file)
-    return newLibraryFile
-  }))
+    return Promise.all(files.map(async(file) => {
+        var filePath = Path.posix.join(libraryItemPath, file)
+        var newLibraryFile = new LibraryFile()
+        await newLibraryFile.setDataFromPath(filePath, file)
+        return newLibraryFile
+    }))
 }
 
 // Scan folder
 async function scanFolder(libraryMediaType, folder, serverSettings = {}) {
-  var folderPath = folder.fullPath.replace(/\\/g, '/')
-
-  var pathExists = await fs.pathExists(folderPath)
-  if (!pathExists) {
-    Logger.error(`[scandir] Invalid folder path does not exist "${folderPath}"`)
-    return []
-  }
-
-  var fileItems = await recurseFiles(folderPath)
-  var libraryItemGrouping = groupFileItemsIntoLibraryItemDirs(libraryMediaType, fileItems)
-
-  if (!Object.keys(libraryItemGrouping).length) {
-    Logger.error(`Root path has no media folders: ${folderPath}`)
-    return []
-  }
-
-  var isFile = false // item is not in a folder
-  var items = []
-  for (const libraryItemPath in libraryItemGrouping) {
-    var libraryItemData = null
-    var fileObjs = []
-    if (libraryItemPath === libraryItemGrouping[libraryItemPath]) {
-      // Media file in root only get title
-      libraryItemData = {
-        mediaMetadata: {
-          title: Path.basename(libraryItemPath, Path.extname(libraryItemPath))
-        },
-        path: Path.posix.join(folderPath, libraryItemPath),
-        relPath: libraryItemPath
-      }
-      fileObjs = await cleanFileObjects(folderPath, [libraryItemPath])
-      isFile = true
-    } else {
-      libraryItemData = getDataFromMediaDir(libraryMediaType, folderPath, libraryItemPath, serverSettings)
-      fileObjs = await cleanFileObjects(libraryItemData.path, libraryItemGrouping[libraryItemPath])
-    }
-
-    var libraryItemFolderStats = await getFileTimestampsWithIno(libraryItemData.path)
-    items.push({
-      folderId: folder.id,
-      libraryId: folder.libraryId,
-      ino: libraryItemFolderStats.ino,
-      mtimeMs: libraryItemFolderStats.mtimeMs || 0,
-      ctimeMs: libraryItemFolderStats.ctimeMs || 0,
-      birthtimeMs: libraryItemFolderStats.birthtimeMs || 0,
-      path: libraryItemData.path,
-      relPath: libraryItemData.relPath,
-      isFile,
-      media: {
-        metadata: libraryItemData.mediaMetadata || null
-      },
-      libraryFiles: fileObjs
-    })
-  }
-  return items
+    var folderPath = folder.fullPath.replace(/\\/g, '/')
+
+    var pathExists = await fs.pathExists(folderPath)
+    if (!pathExists) {
+        Logger.error(`[scandir] Invalid folder path does not exist "${folderPath}"`)
+        return []
+    }
+
+    var fileItems = await recurseFiles(folderPath)
+    var libraryItemGrouping = groupFileItemsIntoLibraryItemDirs(libraryMediaType, fileItems)
+
+    if (!Object.keys(libraryItemGrouping).length) {
+        Logger.error(`Root path has no media folders: ${folderPath}`)
+        return []
+    }
+
+    var isFile = false // item is not in a folder
+    var items = []
+    for (const libraryItemPath in libraryItemGrouping) {
+        var libraryItemData = null
+        var fileObjs = []
+        if (libraryItemPath === libraryItemGrouping[libraryItemPath]) {
+            // Media file in root only get title
+            libraryItemData = {
+                mediaMetadata: {
+                    title: Path.basename(libraryItemPath, Path.extname(libraryItemPath))
+                },
+                path: Path.posix.join(folderPath, libraryItemPath),
+                relPath: libraryItemPath
+            }
+            fileObjs = await cleanFileObjects(folderPath, [libraryItemPath])
+            isFile = true
+        } else {
+            libraryItemData = getDataFromMediaDir(libraryMediaType, folderPath, libraryItemPath, serverSettings)
+            fileObjs = await cleanFileObjects(libraryItemData.path, libraryItemGrouping[libraryItemPath])
+        }
+
+        var libraryItemFolderStats = await getFileTimestampsWithIno(libraryItemData.path)
+        items.push({
+            folderId: folder.id,
+            libraryId: folder.libraryId,
+            ino: libraryItemFolderStats.ino,
+            mtimeMs: libraryItemFolderStats.mtimeMs || 0,
+            ctimeMs: libraryItemFolderStats.ctimeMs || 0,
+            birthtimeMs: libraryItemFolderStats.birthtimeMs || 0,
+            path: libraryItemData.path,
+            relPath: libraryItemData.relPath,
+            isFile,
+            media: {
+                metadata: libraryItemData.mediaMetadata || null
+            },
+            libraryFiles: fileObjs
+        })
+    }
+    return items
 }
 module.exports.scanFolder = scanFolder
 
 // Input relative filepath, output all details that can be parsed
 function getBookDataFromDir(folderPath, relPath, parseSubtitle = false) {
-  relPath = relPath.replace(/\\/g, '/')
-  var splitDir = relPath.split('/')
-
-<<<<<<< HEAD
-  var title = splitDir.pop() // Audio files will always be in the directory named for the title
-  series = (splitDir.length > 1) ? splitDir.pop() : null // If there are at least 2 more directories, next furthest will be the series
-  author = (splitDir.length > 0) ? splitDir.pop() : null // There could be many more directories, but only the top 3 are used for naming /author/series/title/
-=======
-  // Audio files will always be in the directory named for the title
-  var [title, narrators] = getTitleAndNarrator(splitDir.pop())
-
-  var series = null
-  var author = null
-  // If there are at least 2 more directories, next furthest will be the series
-  if (splitDir.length > 1) series = splitDir.pop()
-  if (splitDir.length > 0) author = splitDir.pop()
-  // There could be many more directories, but only the top 3 are used for naming /author/series/title/
-
-
-  // If in a series directory check for volume number match
-  /* ACCEPTS
-    Book 2 - Title Here - Subtitle Here
-    Title Here - Subtitle Here - Vol 12
-    Title Here - volume 9 - Subtitle Here
-    Vol. 3 Title Here - Subtitle Here
-    1980 - Book 2-Title Here
-    Title Here-Volume 999-Subtitle Here
-    2 - Book Title
-    100 - Book Title
-    0.5 - Book Title
-  */
-  var volumeNumber = null
-  if (series) {
-    // Added 1.7.1: If title starts with a # that is 3 digits or less (or w/ 2 decimal), then use as volume number
-    var volumeMatch = title.match(/^(\d{1,3}(?:\.\d{1,2})?) - ./)
-    if (volumeMatch && volumeMatch.length > 1) {
-      volumeNumber = volumeMatch[1]
-      title = title.replace(`${volumeNumber} - `, '')
+    relPath = relPath.replace(/\\/g, '/')
+    var splitDir = relPath.split('/')
+
+    var title = splitDir.pop() // Audio files will always be in the directory named for the title
+    series = (splitDir.length > 1) ? splitDir.pop() : null // If there are at least 2 more directories, next furthest will be the series
+    author = (splitDir.length > 0) ? splitDir.pop() : null // There could be many more directories, but only the top 3 are used for naming /author/series/title/
+
+    // The title directory may contain various other pieces of metadata, these functions extract it.
+    var [title, narrators] = getNarrator(title)
+    if (series) { var [title, sequence] = getSequence(title) }
+    var [title, publishedYear] = getPublishedYear(title)
+    if (parseSubtitle) { var [title, subtitle] = getSubtitle(title) } // Subtitle can be parsed from the title if user enabled
+
+    return {
+        mediaMetadata: {
+            author,
+            title,
+            subtitle,
+            series,
+            sequence,
+            publishedYear,
+            narrators,
+        },
+        relPath: relPath, // relative audiobook path i.e. /Author Name/Book Name/..
+        path: Path.posix.join(folderPath, relPath) // i.e. /audiobook/Author Name/Book Name/..
+    }
+}
+
+function getNarrator(folder) {
+    let pattern = /^(?<title>.*)\{(?<narrators>.*)\} *$/
+    let match = folder.match(pattern)
+    return match ? [match.groups.title.trimEnd(), match.groups.narrators] : [folder, null]
+}
+
+function getSequence(title) {
+    // Valid ways of including a volume number:
+    // Book 2 - Title Here - Subtitle Here
+    // Title Here - Subtitle Here - Vol 12
+    // Title Here - volume 9 - Subtitle Here
+    // Vol. 3 Title Here - Subtitle Here
+    // 1980 - Book 2-Title Here
+    // Title Here-Volume 999-Subtitle Here
+    // 2 - Book Title
+    // 100 - Book Title
+    // 0.5 - Book Title
+
+    // Matches a valid volume string, capturing each section for later processing.
+    let pattern = /^(vol\.? |volume |book )?(\d{1,3}(?:\.\d{1,2})?)(.*)/i
+
+    let volumeNumber = null
+    let parts = title.split('-')
+    for (let i = 0; i < parts.length; i++) {
+        let match = parts[i].trim().match(pattern)
+        if (match && !(match[3].trim() && !match[1])) { // "101 Dalmations" shouldn't match
+            volumeNumber = match[2]
+            parts[i] = match[3]
+            if (!parts[i].trim()) { parts.splice(i, 1) }
+            break
+        }
+    }
+    title = parts.join(' - ')
+
+    return [title, volumeNumber]
+}
+
+function getPublishedYear(title) {
+    var publishedYear = null
+
+    pattern = /^ *\(?([0-9]{4})\)? *- *(.+)/ //Matches #### - title or (####) - title
+    var match = title.match(pattern)
+    if (match) {
+        publishedYear = match[1]
+        title = match[2]
+    }
+
+    return [title, publishedYear]
+}
+
+function getSubtitle(title) {
+    // Subtitle is everything after " - "
+    var splitTitle = title.split(' - ')
+    return [splitTitle.shift().trim(), splitTitle.join(' - ').trim()]
+}
+
+function getPodcastDataFromDir(folderPath, relPath) {
+    relPath = relPath.replace(/\\/g, '/')
+    var splitDir = relPath.split('/')
+
+    // Audio files will always be in the directory named for the title
+    var title = splitDir.pop()
+    return {
+        mediaMetadata: {
+            title
+        },
+        relPath: relPath, // relative audiobook path i.e. /Author Name/Book Name/..
+        path: Path.posix.join(folderPath, relPath) // i.e. /audiobook/Author Name/Book Name/..
+    }
+}
+
+function getDataFromMediaDir(libraryMediaType, folderPath, relPath, serverSettings) {
+    if (libraryMediaType === 'podcast') {
+        return getPodcastDataFromDir(folderPath, relPath)
     } else {
-      // Match volumes with decimal (OLD: /(-? ?)\b((?:Book|Vol.?|Volume) (\d{1,3}))\b( ?-?)/i)
-      var volumeMatch = title.match(/(-? ?)\b((?:Book|Vol.?|Volume) (\d{0,3}(?:\.\d{1,2})?))\b( ?-?)/i)
-      if (volumeMatch && volumeMatch.length > 3 && volumeMatch[2] && volumeMatch[3]) {
-        volumeNumber = volumeMatch[3]
-        var replaceChunk = volumeMatch[2]
-
-        // "1980 - Book 2-Title Here"
-        // Group 1 would be "- "
-        // Group 3 would be "-"
-        // Only remove the first group
-        if (volumeMatch[1]) {
-          replaceChunk = volumeMatch[1] + replaceChunk
-        } else if (volumeMatch[4]) {
-          replaceChunk += volumeMatch[4]
-        }
-        title = title.replace(replaceChunk, '').trim()
-      }
-    }
-
-    if (volumeNumber != null && !isNaN(volumeNumber)) {
-      volumeNumber = String(Number(volumeNumber)) // Strips leading zeros
-    }
-  }
-
-  var publishedYear = null
-  // If Title is of format 1999 OR (1999) - Title, then use 1999 as publish year
-  var publishYearMatch = title.match(/^(\(?[0-9]{4}\)?) - (.+)/)
-  if (publishYearMatch && publishYearMatch.length > 2 && publishYearMatch[1]) {
-    // Strip parentheses
-    if (publishYearMatch[1].startsWith('(') && publishYearMatch[1].endsWith(')')) {
-      publishYearMatch[1] = publishYearMatch[1].slice(1, -1)
-    }
-    if (!isNaN(publishYearMatch[1])) {
-      publishedYear = publishYearMatch[1]
-      title = publishYearMatch[2]
-    }
-  }
->>>>>>> 3e98b6f7
-
-  // The title directory may contain various other pieces of metadata, these functions extract it.
-  var [title, narrators] = getNarrator(title)
-  if (series) { var [title, sequence] = getSequence(title) }
-  var [title, publishedYear] = getPublishedYear(title)
-  if (parseSubtitle) { var [title, subtitle] = getSubtitle(title) } // Subtitle can be parsed from the title if user enabled
-
-  return {
-    mediaMetadata: {
-      author,
-      title,
-      subtitle,
-      series,
-      sequence,
-      publishedYear,
-      narrators,
-    },
-    relPath: relPath, // relative audiobook path i.e. /Author Name/Book Name/..
-    path: Path.posix.join(folderPath, relPath) // i.e. /audiobook/Author Name/Book Name/..
-  }
-}
-
-function getNarrator(folder) {
-  let pattern = /^(?<title>.*)\{(?<narrators>.*)\} *$/
-  let match = folder.match(pattern)
-  return match ? [match.groups.title.trimEnd(), match.groups.narrators] : [folder, null]
-}
-
-function getSequence(title) {
-  // Valid ways of including a volume number:
-  // Book 2 - Title Here - Subtitle Here
-  // Title Here - Subtitle Here - Vol 12
-  // Title Here - volume 9 - Subtitle Here
-  // Vol. 3 Title Here - Subtitle Here
-  // 1980 - Book 2-Title Here
-  // Title Here-Volume 999-Subtitle Here
-  // 2 - Book Title
-  // 100 - Book Title
-  // 0.5 - Book Title
-
-  // Matches a valid volume string, capturing each section for later processing.
-  let pattern = /^(vol\.? |volume |book )?(\d{1,3}(?:\.\d{1,2})?)(.*)/i
-
-  let volumeNumber = null
-  let parts = title.split('-')
-  for (let i = 0; i < parts.length; i++) {
-    let match = parts[i].trim().match(pattern)
-    if (match && !(match[3].trim() && !match[1])) { // "101 Dalmations" shouldn't match
-      volumeNumber = match[2]
-      parts[i] = match[3]
-      if (!parts[i].trim()) { parts.splice(i, 1) }
-      break
-    }
-  }
-  title = parts.join(' - ')
-
-  return [title, volumeNumber]
-}
-
-function getPublishedYear(title) {
-  var publishedYear = null
-
-  pattern = /^ *\(?([0-9]{4})\)? *- *(.+)/ //Matches #### - title or (####) - title
-  var match = title.match(pattern)
-  if (match) {
-    publishedYear = match[1]
-    title = match[2]
-  }
-
-  return [title, publishedYear]
-}
-
-function getSubtitle(title) {
-  // Subtitle is everything after " - "
-  var splitTitle = title.split(' - ')
-  return [splitTitle.shift().trim(), splitTitle.join(' - ').trim()]
-}
-
-function getPodcastDataFromDir(folderPath, relPath) {
-  relPath = relPath.replace(/\\/g, '/')
-  var splitDir = relPath.split('/')
-
-  // Audio files will always be in the directory named for the title
-  var title = splitDir.pop()
-  return {
-    mediaMetadata: {
-      title
-    },
-    relPath: relPath, // relative audiobook path i.e. /Author Name/Book Name/..
-    path: Path.posix.join(folderPath, relPath) // i.e. /audiobook/Author Name/Book Name/..
-  }
-}
-
-function getDataFromMediaDir(libraryMediaType, folderPath, relPath, serverSettings) {
-  if (libraryMediaType === 'podcast') {
-    return getPodcastDataFromDir(folderPath, relPath)
-  } else {
-    var parseSubtitle = !!serverSettings.scannerParseSubtitle
-    return getBookDataFromDir(folderPath, relPath, parseSubtitle)
-  }
+        var parseSubtitle = !!serverSettings.scannerParseSubtitle
+        return getBookDataFromDir(folderPath, relPath, parseSubtitle)
+    }
 }
 
 // Called from Scanner.js
 async function getLibraryItemFileData(libraryMediaType, folder, libraryItemPath, isSingleMediaItem, serverSettings = {}) {
-  libraryItemPath = libraryItemPath.replace(/\\/g, '/')
-  var folderFullPath = folder.fullPath.replace(/\\/g, '/')
-
-  var libraryItemDir = libraryItemPath.replace(folderFullPath, '').slice(1)
-  var libraryItemData = {}
-
-  var fileItems = []
-
-  if (isSingleMediaItem) { // Single media item in root of folder
-    fileItems = [
-      {
-        fullpath: libraryItemPath,
-        path: libraryItemDir // actually the relPath (only filename here)
-      }
-    ]
-    libraryItemData = {
-      path: libraryItemPath, // full path
-      relPath: libraryItemDir, // only filename
-      mediaMetadata: {
-        title: Path.basename(libraryItemDir, Path.extname(libraryItemDir))
-      }
-    }
-  } else {
-    fileItems = await recurseFiles(libraryItemPath)
-    libraryItemData = getDataFromMediaDir(libraryMediaType, folderFullPath, libraryItemDir, serverSettings)
-  }
-
-  var libraryItemDirStats = await getFileTimestampsWithIno(libraryItemData.path)
-  var libraryItem = {
-    ino: libraryItemDirStats.ino,
-    mtimeMs: libraryItemDirStats.mtimeMs || 0,
-    ctimeMs: libraryItemDirStats.ctimeMs || 0,
-    birthtimeMs: libraryItemDirStats.birthtimeMs || 0,
-    folderId: folder.id,
-    libraryId: folder.libraryId,
-    path: libraryItemData.path,
-    relPath: libraryItemData.relPath,
-    isFile: isSingleMediaItem,
-    media: {
-      metadata: libraryItemData.mediaMetadata || null
-    },
-    libraryFiles: []
-  }
-
-  for (let i = 0; i < fileItems.length; i++) {
-    var fileItem = fileItems[i]
-    var newLibraryFile = new LibraryFile()
-    // fileItem.path is the relative path
-    await newLibraryFile.setDataFromPath(fileItem.fullpath, fileItem.path)
-    libraryItem.libraryFiles.push(newLibraryFile)
-  }
-  return libraryItem
+    libraryItemPath = libraryItemPath.replace(/\\/g, '/')
+    var folderFullPath = folder.fullPath.replace(/\\/g, '/')
+
+    var libraryItemDir = libraryItemPath.replace(folderFullPath, '').slice(1)
+    var libraryItemData = {}
+
+    var fileItems = []
+
+    if (isSingleMediaItem) { // Single media item in root of folder
+        fileItems = [{
+            fullpath: libraryItemPath,
+            path: libraryItemDir // actually the relPath (only filename here)
+        }]
+        libraryItemData = {
+            path: libraryItemPath, // full path
+            relPath: libraryItemDir, // only filename
+            mediaMetadata: {
+                title: Path.basename(libraryItemDir, Path.extname(libraryItemDir))
+            }
+        }
+    } else {
+        fileItems = await recurseFiles(libraryItemPath)
+        libraryItemData = getDataFromMediaDir(libraryMediaType, folderFullPath, libraryItemDir, serverSettings)
+    }
+
+    var libraryItemDirStats = await getFileTimestampsWithIno(libraryItemData.path)
+    var libraryItem = {
+        ino: libraryItemDirStats.ino,
+        mtimeMs: libraryItemDirStats.mtimeMs || 0,
+        ctimeMs: libraryItemDirStats.ctimeMs || 0,
+        birthtimeMs: libraryItemDirStats.birthtimeMs || 0,
+        folderId: folder.id,
+        libraryId: folder.libraryId,
+        path: libraryItemData.path,
+        relPath: libraryItemData.relPath,
+        isFile: isSingleMediaItem,
+        media: {
+            metadata: libraryItemData.mediaMetadata || null
+        },
+        libraryFiles: []
+    }
+
+    for (let i = 0; i < fileItems.length; i++) {
+        var fileItem = fileItems[i]
+        var newLibraryFile = new LibraryFile()
+            // fileItem.path is the relative path
+        await newLibraryFile.setDataFromPath(fileItem.fullpath, fileItem.path)
+        libraryItem.libraryFiles.push(newLibraryFile)
+    }
+    return libraryItem
 }
 module.exports.getLibraryItemFileData = getLibraryItemFileData